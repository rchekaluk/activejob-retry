--- conflicted
+++ resolved
@@ -1,8 +1,5 @@
 source 'https://rubygems.org'
-<<<<<<< HEAD
 
-gemspec
-=======
 gemspec
 
 group :test, :integration do
@@ -19,5 +16,4 @@
   # Specs
   gem 'sqlite3'
   gem 'rails'
-end
->>>>>>> 707d6eba
+end